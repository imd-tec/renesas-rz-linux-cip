--- conflicted
+++ resolved
@@ -198,17 +198,10 @@
 	} while (epll_wait || vpll_wait);
 }
 
-<<<<<<< HEAD
-static struct subsys_interface exynos4_pm_interface = {
-	.name		= "exynos4_pm",
-	.subsys		= &exynos_subsys,
-	.add_dev	= exynos4_pm_add,
-=======
 static struct subsys_interface exynos_pm_interface = {
 	.name		= "exynos_pm",
 	.subsys		= &exynos_subsys,
 	.add_dev	= exynos_pm_add,
->>>>>>> 67e7ebc2
 };
 
 static __init int exynos_pm_drvinit(void)
@@ -247,19 +240,10 @@
 	tmp &= ~S5P_CENTRAL_LOWPWR_CFG;
 	__raw_writel(tmp, S5P_CENTRAL_SEQ_CONFIGURATION);
 
-<<<<<<< HEAD
-	if (soc_is_exynos4212() || soc_is_exynos4412()) {
-		tmp = __raw_readl(S5P_CENTRAL_SEQ_OPTION);
-		tmp &= ~(S5P_USE_STANDBYWFI_ISP_ARM |
-			 S5P_USE_STANDBYWFE_ISP_ARM);
-		__raw_writel(tmp, S5P_CENTRAL_SEQ_OPTION);
-	}
-=======
 	/* Setting SEQ_OPTION register */
 
 	tmp = (S5P_USE_STANDBY_WFI0 | S5P_USE_STANDBY_WFE0);
 	__raw_writel(tmp, S5P_CENTRAL_SEQ_OPTION);
->>>>>>> 67e7ebc2
 
 	if (!soc_is_exynos5250()) {
 		/* Save Power control register */

--- conflicted
+++ resolved
@@ -722,8 +722,6 @@
 
 u64 fuse_get_attr_version(struct fuse_conn *fc);
 
-<<<<<<< HEAD
-=======
 /**
  * File-system tells the kernel to invalidate cache for the given node id.
  */
@@ -737,7 +735,6 @@
 int fuse_reverse_inval_entry(struct super_block *sb, u64 parent_nodeid,
 			     struct qstr *name);
 
->>>>>>> 80ffb3cc
 int fuse_do_open(struct fuse_conn *fc, u64 nodeid, struct file *file,
 		 bool isdir);
 ssize_t fuse_direct_io(struct file *file, const char __user *buf,

--- conflicted
+++ resolved
@@ -273,19 +273,6 @@
                                 "$cur" ) )
                             return 0
                             ;;
-<<<<<<< HEAD
-                    *)
-                        _bpftool_once_attr 'file'
-                        if _bpftool_search_list 'xlated'; then
-                            COMPREPLY+=( $( compgen -W 'opcodes visual linum' -- \
-                                "$cur" ) )
-                        else
-                            COMPREPLY+=( $( compgen -W 'opcodes linum' -- \
-                                "$cur" ) )
-                        fi
-                        return 0
-                        ;;
-=======
                         *)
                             _bpftool_once_attr 'file'
                             if _bpftool_search_list 'xlated'; then
@@ -297,7 +284,6 @@
                             fi
                             return 0
                             ;;
->>>>>>> 0ecfebd2
                     esac
                     ;;
                 pin)
@@ -385,13 +371,9 @@
                                 lirc_mode2 cgroup/bind4 cgroup/bind6 \
                                 cgroup/connect4 cgroup/connect6 \
                                 cgroup/sendmsg4 cgroup/sendmsg6 \
-<<<<<<< HEAD
-                                cgroup/post_bind4 cgroup/post_bind6" -- \
-=======
                                 cgroup/recvmsg4 cgroup/recvmsg6 \
                                 cgroup/post_bind4 cgroup/post_bind6 \
                                 cgroup/sysctl" -- \
->>>>>>> 0ecfebd2
                                                    "$cur" ) )
                             return 0
                             ;;

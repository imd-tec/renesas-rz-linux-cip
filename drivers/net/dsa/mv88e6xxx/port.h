/*
 * Marvell 88E6xxx Switch Port Registers support
 *
 * Copyright (c) 2008 Marvell Semiconductor
 *
 * Copyright (c) 2016-2017 Savoir-faire Linux Inc.
 *	Vivien Didelot <vivien.didelot@savoirfairelinux.com>
 *
 * This program is free software; you can redistribute it and/or modify
 * it under the terms of the GNU General Public License as published by
 * the Free Software Foundation; either version 2 of the License, or
 * (at your option) any later version.
 */

#ifndef _MV88E6XXX_PORT_H
#define _MV88E6XXX_PORT_H

#include "chip.h"

/* Offset 0x00: Port Status Register */
#define MV88E6XXX_PORT_STS			0x00
#define MV88E6XXX_PORT_STS_PAUSE_EN		0x8000
#define MV88E6XXX_PORT_STS_MY_PAUSE		0x4000
#define MV88E6XXX_PORT_STS_HD_FLOW		0x2000
#define MV88E6XXX_PORT_STS_PHY_DETECT		0x1000
#define MV88E6XXX_PORT_STS_LINK			0x0800
#define MV88E6XXX_PORT_STS_DUPLEX		0x0400
#define MV88E6XXX_PORT_STS_SPEED_MASK		0x0300
#define MV88E6XXX_PORT_STS_SPEED_10		0x0000
#define MV88E6XXX_PORT_STS_SPEED_100		0x0100
#define MV88E6XXX_PORT_STS_SPEED_1000		0x0200
#define MV88E6352_PORT_STS_EEE			0x0040
#define MV88E6165_PORT_STS_AM_DIS		0x0040
#define MV88E6185_PORT_STS_MGMII		0x0040
#define MV88E6XXX_PORT_STS_TX_PAUSED		0x0020
#define MV88E6XXX_PORT_STS_FLOW_CTL		0x0010
#define MV88E6XXX_PORT_STS_CMODE_MASK		0x000f
#define MV88E6XXX_PORT_STS_CMODE_100BASE_X	0x0008
#define MV88E6XXX_PORT_STS_CMODE_1000BASE_X	0x0009
#define MV88E6XXX_PORT_STS_CMODE_SGMII		0x000a
#define MV88E6XXX_PORT_STS_CMODE_2500BASEX	0x000b
#define MV88E6XXX_PORT_STS_CMODE_XAUI		0x000c
#define MV88E6XXX_PORT_STS_CMODE_RXAUI		0x000d

/* Offset 0x01: MAC (or PCS or Physical) Control Register */
#define MV88E6XXX_PORT_MAC_CTL				0x01
#define MV88E6XXX_PORT_MAC_CTL_RGMII_DELAY_RXCLK	0x8000
#define MV88E6XXX_PORT_MAC_CTL_RGMII_DELAY_TXCLK	0x4000
#define MV88E6390_PORT_MAC_CTL_FORCE_SPEED		0x2000
#define MV88E6390_PORT_MAC_CTL_ALTSPEED			0x1000
#define MV88E6352_PORT_MAC_CTL_200BASE			0x1000
#define MV88E6XXX_PORT_MAC_CTL_FC			0x0080
#define MV88E6XXX_PORT_MAC_CTL_FORCE_FC			0x0040
#define MV88E6XXX_PORT_MAC_CTL_LINK_UP			0x0020
#define MV88E6XXX_PORT_MAC_CTL_FORCE_LINK		0x0010
#define MV88E6XXX_PORT_MAC_CTL_DUPLEX_FULL		0x0008
#define MV88E6XXX_PORT_MAC_CTL_FORCE_DUPLEX		0x0004
#define MV88E6XXX_PORT_MAC_CTL_SPEED_MASK		0x0003
#define MV88E6XXX_PORT_MAC_CTL_SPEED_10			0x0000
#define MV88E6XXX_PORT_MAC_CTL_SPEED_100		0x0001
#define MV88E6065_PORT_MAC_CTL_SPEED_200		0x0002
#define MV88E6XXX_PORT_MAC_CTL_SPEED_1000		0x0002
#define MV88E6390_PORT_MAC_CTL_SPEED_10000		0x0003
#define MV88E6XXX_PORT_MAC_CTL_SPEED_UNFORCED		0x0003

/* Offset 0x02: Jamming Control Register */
#define MV88E6097_PORT_JAM_CTL			0x02
#define MV88E6097_PORT_JAM_CTL_LIMIT_OUT_MASK	0xff00
#define MV88E6097_PORT_JAM_CTL_LIMIT_IN_MASK	0x00ff

/* Offset 0x02: Flow Control Register */
#define MV88E6390_PORT_FLOW_CTL			0x02
#define MV88E6390_PORT_FLOW_CTL_UPDATE		0x8000
#define MV88E6390_PORT_FLOW_CTL_PTR_MASK	0x7f00
#define MV88E6390_PORT_FLOW_CTL_LIMIT_IN	0x0000
#define MV88E6390_PORT_FLOW_CTL_LIMIT_OUT	0x0100
#define MV88E6390_PORT_FLOW_CTL_DATA_MASK	0x00ff

/* Offset 0x03: Switch Identifier Register */
#define MV88E6XXX_PORT_SWITCH_ID		0x03
#define MV88E6XXX_PORT_SWITCH_ID_PROD_MASK	0xfff0
#define MV88E6XXX_PORT_SWITCH_ID_PROD_6085	0x04a0
#define MV88E6XXX_PORT_SWITCH_ID_PROD_6095	0x0950
#define MV88E6XXX_PORT_SWITCH_ID_PROD_6097	0x0990
#define MV88E6XXX_PORT_SWITCH_ID_PROD_6190X	0x0a00
#define MV88E6XXX_PORT_SWITCH_ID_PROD_6390X	0x0a10
#define MV88E6XXX_PORT_SWITCH_ID_PROD_6131	0x1060
#define MV88E6XXX_PORT_SWITCH_ID_PROD_6320	0x1150
#define MV88E6XXX_PORT_SWITCH_ID_PROD_6123	0x1210
#define MV88E6XXX_PORT_SWITCH_ID_PROD_6161	0x1610
#define MV88E6XXX_PORT_SWITCH_ID_PROD_6165	0x1650
#define MV88E6XXX_PORT_SWITCH_ID_PROD_6171	0x1710
#define MV88E6XXX_PORT_SWITCH_ID_PROD_6172	0x1720
#define MV88E6XXX_PORT_SWITCH_ID_PROD_6175	0x1750
#define MV88E6XXX_PORT_SWITCH_ID_PROD_6176	0x1760
#define MV88E6XXX_PORT_SWITCH_ID_PROD_6190	0x1900
#define MV88E6XXX_PORT_SWITCH_ID_PROD_6191	0x1910
#define MV88E6XXX_PORT_SWITCH_ID_PROD_6185	0x1a70
#define MV88E6XXX_PORT_SWITCH_ID_PROD_6240	0x2400
#define MV88E6XXX_PORT_SWITCH_ID_PROD_6290	0x2900
#define MV88E6XXX_PORT_SWITCH_ID_PROD_6321	0x3100
#define MV88E6XXX_PORT_SWITCH_ID_PROD_6141	0x3400
#define MV88E6XXX_PORT_SWITCH_ID_PROD_6341	0x3410
#define MV88E6XXX_PORT_SWITCH_ID_PROD_6352	0x3520
#define MV88E6XXX_PORT_SWITCH_ID_PROD_6350	0x3710
#define MV88E6XXX_PORT_SWITCH_ID_PROD_6351	0x3750
#define MV88E6XXX_PORT_SWITCH_ID_PROD_6390	0x3900
#define MV88E6XXX_PORT_SWITCH_ID_REV_MASK	0x000f

/* Offset 0x04: Port Control Register */
#define MV88E6XXX_PORT_CTL0					0x04
#define MV88E6XXX_PORT_CTL0_USE_CORE_TAG			0x8000
#define MV88E6XXX_PORT_CTL0_DROP_ON_LOCK			0x4000
#define MV88E6XXX_PORT_CTL0_EGRESS_MODE_MASK			0x3000
#define MV88E6XXX_PORT_CTL0_EGRESS_MODE_UNMODIFIED		0x0000
#define MV88E6XXX_PORT_CTL0_EGRESS_MODE_UNTAGGED		0x1000
#define MV88E6XXX_PORT_CTL0_EGRESS_MODE_TAGGED			0x2000
#define MV88E6XXX_PORT_CTL0_EGRESS_MODE_ETHER_TYPE_DSA		0x3000
#define MV88E6XXX_PORT_CTL0_HEADER				0x0800
#define MV88E6XXX_PORT_CTL0_IGMP_MLD_SNOOP			0x0400
#define MV88E6XXX_PORT_CTL0_DOUBLE_TAG				0x0200
#define MV88E6XXX_PORT_CTL0_FRAME_MODE_MASK			0x0300
#define MV88E6XXX_PORT_CTL0_FRAME_MODE_NORMAL			0x0000
#define MV88E6XXX_PORT_CTL0_FRAME_MODE_DSA			0x0100
#define MV88E6XXX_PORT_CTL0_FRAME_MODE_PROVIDER			0x0200
#define MV88E6XXX_PORT_CTL0_FRAME_MODE_ETHER_TYPE_DSA		0x0300
#define MV88E6XXX_PORT_CTL0_DSA_TAG				0x0100
#define MV88E6XXX_PORT_CTL0_VLAN_TUNNEL				0x0080
#define MV88E6XXX_PORT_CTL0_TAG_IF_BOTH				0x0040
#define MV88E6185_PORT_CTL0_USE_IP				0x0020
#define MV88E6185_PORT_CTL0_USE_TAG				0x0010
#define MV88E6185_PORT_CTL0_FORWARD_UNKNOWN			0x0004
#define MV88E6352_PORT_CTL0_EGRESS_FLOODS_MASK			0x000c
#define MV88E6352_PORT_CTL0_EGRESS_FLOODS_NO_UNKNOWN_DA		0x0000
#define MV88E6352_PORT_CTL0_EGRESS_FLOODS_NO_UNKNOWN_MC_DA	0x0004
#define MV88E6352_PORT_CTL0_EGRESS_FLOODS_NO_UNKNOWN_UC_DA	0x0008
#define MV88E6352_PORT_CTL0_EGRESS_FLOODS_ALL_UNKNOWN_DA	0x000c
#define MV88E6XXX_PORT_CTL0_STATE_MASK				0x0003
#define MV88E6XXX_PORT_CTL0_STATE_DISABLED			0x0000
#define MV88E6XXX_PORT_CTL0_STATE_BLOCKING			0x0001
#define MV88E6XXX_PORT_CTL0_STATE_LEARNING			0x0002
#define MV88E6XXX_PORT_CTL0_STATE_FORWARDING			0x0003

/* Offset 0x05: Port Control 1 */
#define MV88E6XXX_PORT_CTL1			0x05
#define MV88E6XXX_PORT_CTL1_MESSAGE_PORT	0x8000
#define MV88E6XXX_PORT_CTL1_FID_11_4_MASK	0x00ff

/* Offset 0x06: Port Based VLAN Map */
#define MV88E6XXX_PORT_BASE_VLAN		0x06
#define MV88E6XXX_PORT_BASE_VLAN_FID_3_0_MASK	0xf000

/* Offset 0x07: Default Port VLAN ID & Priority */
#define MV88E6XXX_PORT_DEFAULT_VLAN		0x07
#define MV88E6XXX_PORT_DEFAULT_VLAN_MASK	0x0fff

/* Offset 0x08: Port Control 2 Register */
#define MV88E6XXX_PORT_CTL2				0x08
#define MV88E6XXX_PORT_CTL2_IGNORE_FCS			0x8000
#define MV88E6XXX_PORT_CTL2_VTU_PRI_OVERRIDE		0x4000
#define MV88E6XXX_PORT_CTL2_SA_PRIO_OVERRIDE		0x2000
#define MV88E6XXX_PORT_CTL2_DA_PRIO_OVERRIDE		0x1000
#define MV88E6XXX_PORT_CTL2_JUMBO_MODE_MASK		0x3000
#define MV88E6XXX_PORT_CTL2_JUMBO_MODE_1522		0x0000
#define MV88E6XXX_PORT_CTL2_JUMBO_MODE_2048		0x1000
#define MV88E6XXX_PORT_CTL2_JUMBO_MODE_10240		0x2000
#define MV88E6XXX_PORT_CTL2_8021Q_MODE_MASK		0x0c00
#define MV88E6XXX_PORT_CTL2_8021Q_MODE_DISABLED		0x0000
#define MV88E6XXX_PORT_CTL2_8021Q_MODE_FALLBACK		0x0400
#define MV88E6XXX_PORT_CTL2_8021Q_MODE_CHECK		0x0800
#define MV88E6XXX_PORT_CTL2_8021Q_MODE_SECURE		0x0c00
#define MV88E6XXX_PORT_CTL2_DISCARD_TAGGED		0x0200
#define MV88E6XXX_PORT_CTL2_DISCARD_UNTAGGED		0x0100
#define MV88E6XXX_PORT_CTL2_MAP_DA			0x0080
#define MV88E6XXX_PORT_CTL2_DEFAULT_FORWARD		0x0040
#define MV88E6XXX_PORT_CTL2_EGRESS_MONITOR		0x0020
#define MV88E6XXX_PORT_CTL2_INGRESS_MONITOR		0x0010
#define MV88E6095_PORT_CTL2_CPU_PORT_MASK		0x000f

/* Offset 0x09: Egress Rate Control */
#define MV88E6XXX_PORT_EGRESS_RATE_CTL1		0x09

/* Offset 0x0A: Egress Rate Control 2 */
#define MV88E6XXX_PORT_EGRESS_RATE_CTL2		0x0a

/* Offset 0x0B: Port Association Vector */
#define MV88E6XXX_PORT_ASSOC_VECTOR			0x0b
#define MV88E6XXX_PORT_ASSOC_VECTOR_HOLD_AT_1		0x8000
#define MV88E6XXX_PORT_ASSOC_VECTOR_INT_AGE_OUT		0x4000
#define MV88E6XXX_PORT_ASSOC_VECTOR_LOCKED_PORT		0x2000
#define MV88E6XXX_PORT_ASSOC_VECTOR_IGNORE_WRONG	0x1000
#define MV88E6XXX_PORT_ASSOC_VECTOR_REFRESH_LOCKED	0x0800

/* Offset 0x0C: Port ATU Control */
#define MV88E6XXX_PORT_ATU_CTL		0x0c

/* Offset 0x0D: Priority Override Register */
#define MV88E6XXX_PORT_PRI_OVERRIDE	0x0d

/* Offset 0x0E: Policy Control Register */
#define MV88E6XXX_PORT_POLICY_CTL	0x0e

/* Offset 0x0F: Port Special Ether Type */
#define MV88E6XXX_PORT_ETH_TYPE		0x0f
#define MV88E6XXX_PORT_ETH_TYPE_DEFAULT	0x9100

/* Offset 0x10: InDiscards Low Counter */
#define MV88E6XXX_PORT_IN_DISCARD_LO	0x10

/* Offset 0x11: InDiscards High Counter */
#define MV88E6XXX_PORT_IN_DISCARD_HI	0x11

/* Offset 0x12: InFiltered Counter */
#define MV88E6XXX_PORT_IN_FILTERED	0x12

/* Offset 0x13: OutFiltered Counter */
#define MV88E6XXX_PORT_OUT_FILTERED	0x13

<<<<<<< HEAD
/* Offset 0x16: LED Control */
#define MV88E6XXX_PORT_LED_CONTROL	0x16

=======
>>>>>>> bb176f67
/* Offset 0x18: IEEE Priority Mapping Table */
#define MV88E6390_PORT_IEEE_PRIO_MAP_TABLE			0x18
#define MV88E6390_PORT_IEEE_PRIO_MAP_TABLE_UPDATE		0x8000
#define MV88E6390_PORT_IEEE_PRIO_MAP_TABLE_MASK			0x7000
#define MV88E6390_PORT_IEEE_PRIO_MAP_TABLE_INGRESS_PCP		0x0000
#define MV88E6390_PORT_IEEE_PRIO_MAP_TABLE_EGRESS_GREEN_PCP	0x1000
#define MV88E6390_PORT_IEEE_PRIO_MAP_TABLE_EGRESS_YELLOW_PCP	0x2000
#define MV88E6390_PORT_IEEE_PRIO_MAP_TABLE_EGRESS_AVB_PCP	0x3000
#define MV88E6390_PORT_IEEE_PRIO_MAP_TABLE_EGRESS_GREEN_DSCP	0x5000
#define MV88E6390_PORT_IEEE_PRIO_MAP_TABLE_EGRESS_YELLOW_DSCP	0x6000
#define MV88E6390_PORT_IEEE_PRIO_MAP_TABLE_EGRESS_AVB_DSCP	0x7000
#define MV88E6390_PORT_IEEE_PRIO_MAP_TABLE_PTR_MASK		0x0e00
#define MV88E6390_PORT_IEEE_PRIO_MAP_TABLE_DATA_MASK		0x01ff

/* Offset 0x18: Port IEEE Priority Remapping Registers (0-3) */
#define MV88E6095_PORT_IEEE_PRIO_REMAP_0123	0x18

/* Offset 0x19: Port IEEE Priority Remapping Registers (4-7) */
#define MV88E6095_PORT_IEEE_PRIO_REMAP_4567	0x19

int mv88e6xxx_port_read(struct mv88e6xxx_chip *chip, int port, int reg,
			u16 *val);
int mv88e6xxx_port_write(struct mv88e6xxx_chip *chip, int port, int reg,
			 u16 val);

int mv88e6352_port_set_rgmii_delay(struct mv88e6xxx_chip *chip, int port,
				   phy_interface_t mode);
int mv88e6390_port_set_rgmii_delay(struct mv88e6xxx_chip *chip, int port,
				   phy_interface_t mode);

int mv88e6xxx_port_set_link(struct mv88e6xxx_chip *chip, int port, int link);

int mv88e6xxx_port_set_duplex(struct mv88e6xxx_chip *chip, int port, int dup);

int mv88e6065_port_set_speed(struct mv88e6xxx_chip *chip, int port, int speed);
int mv88e6185_port_set_speed(struct mv88e6xxx_chip *chip, int port, int speed);
int mv88e6352_port_set_speed(struct mv88e6xxx_chip *chip, int port, int speed);
int mv88e6390_port_set_speed(struct mv88e6xxx_chip *chip, int port, int speed);
int mv88e6390x_port_set_speed(struct mv88e6xxx_chip *chip, int port, int speed);

int mv88e6xxx_port_set_state(struct mv88e6xxx_chip *chip, int port, u8 state);

int mv88e6xxx_port_set_vlan_map(struct mv88e6xxx_chip *chip, int port, u16 map);

int mv88e6xxx_port_get_fid(struct mv88e6xxx_chip *chip, int port, u16 *fid);
int mv88e6xxx_port_set_fid(struct mv88e6xxx_chip *chip, int port, u16 fid);

int mv88e6xxx_port_get_pvid(struct mv88e6xxx_chip *chip, int port, u16 *pvid);
int mv88e6xxx_port_set_pvid(struct mv88e6xxx_chip *chip, int port, u16 pvid);

int mv88e6xxx_port_set_8021q_mode(struct mv88e6xxx_chip *chip, int port,
				  u16 mode);
int mv88e6095_port_tag_remap(struct mv88e6xxx_chip *chip, int port);
int mv88e6390_port_tag_remap(struct mv88e6xxx_chip *chip, int port);
int mv88e6xxx_port_set_egress_mode(struct mv88e6xxx_chip *chip, int port,
				   enum mv88e6xxx_egress_mode mode);
int mv88e6085_port_set_frame_mode(struct mv88e6xxx_chip *chip, int port,
				  enum mv88e6xxx_frame_mode mode);
int mv88e6351_port_set_frame_mode(struct mv88e6xxx_chip *chip, int port,
				  enum mv88e6xxx_frame_mode mode);
int mv88e6185_port_set_egress_floods(struct mv88e6xxx_chip *chip, int port,
				     bool unicast, bool multicast);
int mv88e6352_port_set_egress_floods(struct mv88e6xxx_chip *chip, int port,
				     bool unicast, bool multicast);
int mv88e6351_port_set_ether_type(struct mv88e6xxx_chip *chip, int port,
				  u16 etype);
int mv88e6xxx_port_set_message_port(struct mv88e6xxx_chip *chip, int port,
				    bool message_port);
int mv88e6165_port_set_jumbo_size(struct mv88e6xxx_chip *chip, int port,
				  size_t size);
int mv88e6095_port_egress_rate_limiting(struct mv88e6xxx_chip *chip, int port);
int mv88e6097_port_egress_rate_limiting(struct mv88e6xxx_chip *chip, int port);
int mv88e6097_port_pause_limit(struct mv88e6xxx_chip *chip, int port, u8 in,
			       u8 out);
int mv88e6390_port_pause_limit(struct mv88e6xxx_chip *chip, int port, u8 in,
			       u8 out);
int mv88e6390x_port_set_cmode(struct mv88e6xxx_chip *chip, int port,
			      phy_interface_t mode);
int mv88e6xxx_port_get_cmode(struct mv88e6xxx_chip *chip, int port, u8 *cmode);
int mv88e6xxx_port_set_map_da(struct mv88e6xxx_chip *chip, int port);
int mv88e6095_port_set_upstream_port(struct mv88e6xxx_chip *chip, int port,
				     int upstream_port);

int mv88e6xxx_port_disable_learn_limit(struct mv88e6xxx_chip *chip, int port);
int mv88e6xxx_port_disable_pri_override(struct mv88e6xxx_chip *chip, int port);

#endif /* _MV88E6XXX_PORT_H */<|MERGE_RESOLUTION|>--- conflicted
+++ resolved
@@ -216,12 +216,6 @@
 /* Offset 0x13: OutFiltered Counter */
 #define MV88E6XXX_PORT_OUT_FILTERED	0x13
 
-<<<<<<< HEAD
-/* Offset 0x16: LED Control */
-#define MV88E6XXX_PORT_LED_CONTROL	0x16
-
-=======
->>>>>>> bb176f67
 /* Offset 0x18: IEEE Priority Mapping Table */
 #define MV88E6390_PORT_IEEE_PRIO_MAP_TABLE			0x18
 #define MV88E6390_PORT_IEEE_PRIO_MAP_TABLE_UPDATE		0x8000

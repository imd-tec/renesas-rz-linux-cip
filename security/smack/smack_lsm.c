--- conflicted
+++ resolved
@@ -703,11 +703,7 @@
 	/* May be droppable after audit */
 	if (flags & IPERM_FLAG_RCU)
 		return -ECHILD;
-<<<<<<< HEAD
-	smk_ad_init(&ad, __func__, LSM_AUDIT_DATA_FS);
-=======
 	smk_ad_init(&ad, __func__, LSM_AUDIT_DATA_INODE);
->>>>>>> 56299378
 	smk_ad_setfield_u_fs_inode(&ad, inode);
 	return smk_curacc(smk_of_inode(inode), mask, &ad);
 }
